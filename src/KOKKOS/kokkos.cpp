/* ----------------------------------------------------------------------
   LAMMPS - Large-scale Atomic/Molecular Massively Parallel Simulator
   http://lammps.sandia.gov, Sandia National Laboratories
   Steve Plimpton, sjplimp@sandia.gov

   Copyright (2003) Sandia Corporation.  Under the terms of Contract
   DE-AC04-94AL85000 with Sandia Corporation, the U.S. Government retains
   certain rights in this software.  This software is distributed under
   the GNU General Public License.

   See the README file in the top-level LAMMPS directory.
------------------------------------------------------------------------- */

#include <cstdio>
#include <cstring>
#include <cstdlib>
#include <cctype>
#include <csignal>
#include <unistd.h>
#include "kokkos.h"
#include "lammps.h"
#include "force.h"
#include "neighbor_kokkos.h"
#include "neigh_list_kokkos.h"
#include "error.h"
#include "memory_kokkos.h"

using namespace LAMMPS_NS;

/* ---------------------------------------------------------------------- */

KokkosLMP::KokkosLMP(LAMMPS *lmp, int narg, char **arg) : Pointers(lmp)
{
  kokkos_exists = 1;
  lmp->kokkos = this;

  delete memory;
  memory = new MemoryKokkos(lmp);
  memoryKK = (MemoryKokkos*) memory;

  auto_sync = 1;

  int me = 0;
  MPI_Comm_rank(world,&me);
  if (me == 0) error->message(FLERR,"KOKKOS mode is enabled");

  // process any command-line args that invoke Kokkos settings

  ngpu = 0;
  int device = 0;
  num_threads = 1;
  numa = 1;

  int iarg = 0;
  while (iarg < narg) {
    if (strcmp(arg[iarg],"d") == 0 || strcmp(arg[iarg],"device") == 0) {
      if (iarg+2 > narg) error->all(FLERR,"Invalid Kokkos command-line args");
      device = atoi(arg[iarg+1]);
      iarg += 2;

    } else if (strcmp(arg[iarg],"g") == 0 ||
               strcmp(arg[iarg],"gpus") == 0) {
#ifndef KOKKOS_HAVE_CUDA
      error->all(FLERR,"GPUs are requested but Kokkos has not been compiled for CUDA");
#endif
      if (iarg+2 > narg) error->all(FLERR,"Invalid Kokkos command-line args");
      ngpu = atoi(arg[iarg+1]);

      int skip_gpu = 9999;
      if (iarg+2 < narg && isdigit(arg[iarg+2][0])) {
        skip_gpu = atoi(arg[iarg+2]);
        iarg++;
      }
      iarg += 2;

      char *str;
      if ((str = getenv("SLURM_LOCALID"))) {
        int local_rank = atoi(str);
        device = local_rank % ngpu;
        if (device >= skip_gpu) device++;
      }
      if ((str = getenv("MV2_COMM_WORLD_LOCAL_RANK"))) {
        int local_rank = atoi(str);
        device = local_rank % ngpu;
        if (device >= skip_gpu) device++;
      }
      if ((str = getenv("OMPI_COMM_WORLD_LOCAL_RANK"))) {
        int local_rank = atoi(str);
        device = local_rank % ngpu;
        if (device >= skip_gpu) device++;
      }

    } else if (strcmp(arg[iarg],"t") == 0 ||
               strcmp(arg[iarg],"threads") == 0) {
      num_threads = atoi(arg[iarg+1]);
      iarg += 2;

    } else if (strcmp(arg[iarg],"n") == 0 ||
               strcmp(arg[iarg],"numa") == 0) {
      numa = atoi(arg[iarg+1]);
      iarg += 2;

    } else error->all(FLERR,"Invalid Kokkos command-line args");
  }

  // initialize Kokkos

  if (me == 0) {
    if (screen) fprintf(screen,"  using %d GPU(s)\n",ngpu);
    if (logfile) fprintf(logfile,"  using %d GPU(s)\n",ngpu);
  }

#ifdef KOKKOS_HAVE_CUDA
  if (ngpu <= 0)
    error->all(FLERR,"Kokkos has been compiled for CUDA but no GPUs are requested");
<<<<<<< HEAD

  Kokkos::HostSpace::execution_space::initialize(num_threads,numa);
  Kokkos::Cuda::SelectDevice select_device(device);
  Kokkos::Cuda::initialize(select_device);
#else
  LMPHostType::initialize(num_threads,numa);

#ifndef KOKKOS_HAVE_SERIAL
  if (num_threads == 1)
    error->warning(FLERR,"Using Kokkos Serial backend (i.e. Makefile.kokkos_mpi_only) performs better with 1 thread");
#endif

=======
>>>>>>> 1b0a8fdc
#endif

  Kokkos::InitArguments args;
  args.num_threads = num_threads;
  args.num_numa = numa;
  args.device_id = device;

  Kokkos::initialize(args);

  // default settings for package kokkos command

  neighflag = FULL;
  neighflag_qeq = FULL;
  neighflag_qeq_set = 0;
  exchange_comm_classic = 0;
  forward_comm_classic = 0;
  reverse_comm_classic = 0;
  exchange_comm_on_host = 0;
  forward_comm_on_host = 0;
  reverse_comm_on_host = 0;

#ifdef KILL_KOKKOS_ON_SIGSEGV
  signal(SIGSEGV, my_signal_handler);
#endif
}

/* ---------------------------------------------------------------------- */

KokkosLMP::~KokkosLMP()
{
  // finalize Kokkos

  Kokkos::finalize();
}

/* ----------------------------------------------------------------------
   invoked by package kokkos command
------------------------------------------------------------------------- */

void KokkosLMP::accelerator(int narg, char **arg)
{
  // defaults

  neighflag = FULL;
  neighflag_qeq = FULL;
  neighflag_qeq_set = 0;
  int newtonflag = 0;
  double binsize = 0.0;
  exchange_comm_classic = forward_comm_classic = reverse_comm_classic = 0;
  exchange_comm_on_host = forward_comm_on_host = reverse_comm_on_host = 0;

  int iarg = 0;
  while (iarg < narg) {
    if (strcmp(arg[iarg],"neigh") == 0) {
      if (iarg+2 > narg) error->all(FLERR,"Illegal package kokkos command");
      if (strcmp(arg[iarg+1],"full") == 0) neighflag = FULL;
      else if (strcmp(arg[iarg+1],"half") == 0) {
        if (num_threads > 1 || ngpu > 0)
          neighflag = HALFTHREAD;
        else
          neighflag = HALF;
      } else if (strcmp(arg[iarg+1],"n2") == 0) neighflag = N2;
      else error->all(FLERR,"Illegal package kokkos command");
      if (!neighflag_qeq_set) neighflag_qeq = neighflag;
      iarg += 2;
    } else if (strcmp(arg[iarg],"neigh/qeq") == 0) {
      if (iarg+2 > narg) error->all(FLERR,"Illegal package kokkos command");
      if (strcmp(arg[iarg+1],"full") == 0) neighflag_qeq = FULL;
      else if (strcmp(arg[iarg+1],"half") == 0) {
        if (num_threads > 1 || ngpu > 0)
          neighflag_qeq = HALFTHREAD;
        else
          neighflag_qeq = HALF;
      } else if (strcmp(arg[iarg+1],"n2") == 0) neighflag_qeq = N2;
      else error->all(FLERR,"Illegal package kokkos command");
      neighflag_qeq_set = 1;
      iarg += 2;
    } else if (strcmp(arg[iarg],"binsize") == 0) {
      if (iarg+2 > narg) error->all(FLERR,"Illegal package kokkos command");
      binsize = force->numeric(FLERR,arg[iarg+1]);
      iarg += 2;
    } else if (strcmp(arg[iarg],"newton") == 0) {
      if (iarg+2 > narg) error->all(FLERR,"Illegal package kokkos command");
      if (strcmp(arg[iarg+1],"off") == 0) newtonflag = 0;
      else if (strcmp(arg[iarg+1],"on") == 0) newtonflag = 1;
      else error->all(FLERR,"Illegal package kokkos command");
      iarg += 2;
    } else if (strcmp(arg[iarg],"comm") == 0) {
      if (iarg+2 > narg) error->all(FLERR,"Illegal package kokkos command");
      if (strcmp(arg[iarg+1],"no") == 0) {
        exchange_comm_classic = forward_comm_classic = reverse_comm_classic = 1;
      } else if (strcmp(arg[iarg+1],"host") == 0) {
        exchange_comm_classic = forward_comm_classic = reverse_comm_classic = 0;
        exchange_comm_on_host = forward_comm_on_host = reverse_comm_on_host = 1;
      } else if (strcmp(arg[iarg+1],"device") == 0) {
        exchange_comm_classic = forward_comm_classic = reverse_comm_classic = 0;
        exchange_comm_on_host = forward_comm_on_host = reverse_comm_on_host = 0;
      } else error->all(FLERR,"Illegal package kokkos command");
      iarg += 2;
    } else if (strcmp(arg[iarg],"comm/exchange") == 0) {
      if (iarg+2 > narg) error->all(FLERR,"Illegal package kokkos command");
      if (strcmp(arg[iarg+1],"no") == 0) exchange_comm_classic = 1;
      else if (strcmp(arg[iarg+1],"host") == 0) {
        exchange_comm_classic = 0;
        exchange_comm_on_host = 1;
      } else if (strcmp(arg[iarg+1],"device") == 0) {
        exchange_comm_classic = 0;
        exchange_comm_on_host = 0;
      } else error->all(FLERR,"Illegal package kokkos command");
      iarg += 2;
    } else if (strcmp(arg[iarg],"comm/forward") == 0) {
      if (iarg+2 > narg) error->all(FLERR,"Illegal package kokkos command");
      if (strcmp(arg[iarg+1],"no") == 0) forward_comm_classic = 1;
      else if (strcmp(arg[iarg+1],"host") == 0) {
        forward_comm_classic = 0;
        forward_comm_on_host = 1;
      } else if (strcmp(arg[iarg+1],"device") == 0) {
        forward_comm_classic = 0;
        forward_comm_on_host = 0;
      } else error->all(FLERR,"Illegal package kokkos command");
      iarg += 2;
    } else if (strcmp(arg[iarg],"comm/reverse") == 0) {
      if (iarg+2 > narg) error->all(FLERR,"Illegal package kokkos command");
      if (strcmp(arg[iarg+1],"no") == 0) reverse_comm_classic = 1;
      else if (strcmp(arg[iarg+1],"host") == 0) {
        reverse_comm_classic = 0;
        reverse_comm_on_host = 1;
      } else if (strcmp(arg[iarg+1],"device") == 0) {
        reverse_comm_classic = 0;
        reverse_comm_on_host = 0;
      } else error->all(FLERR,"Illegal package kokkos command");
      iarg += 2;
    } else error->all(FLERR,"Illegal package kokkos command");
  }

  // set newton flags
  // set neighbor binsize, same as neigh_modify command

  force->newton = force->newton_pair = force->newton_bond = newtonflag;

  neighbor->binsize_user = binsize;
  if (binsize <= 0.0) neighbor->binsizeflag = 0;
  else neighbor->binsizeflag = 1;
}

/* ----------------------------------------------------------------------
   called by Finish
------------------------------------------------------------------------- */

int KokkosLMP::neigh_count(int m)
{
  int inum;
  int nneigh = 0;

  ArrayTypes<LMPHostType>::t_int_1d h_ilist;
  ArrayTypes<LMPHostType>::t_int_1d h_numneigh;

  NeighborKokkos *nk = (NeighborKokkos *) neighbor;
  if (nk->lists[m]->execution_space == Host) {
    NeighListKokkos<LMPHostType>* nlistKK = (NeighListKokkos<LMPHostType>*) nk->lists[m];
    inum = nlistKK->inum;
#ifndef KOKKOS_USE_CUDA_UVM
    h_ilist = Kokkos::create_mirror_view(nlistKK->d_ilist);
    h_numneigh = Kokkos::create_mirror_view(nlistKK->d_numneigh);
#else
    h_ilist = nlistKK->d_ilist;
    h_numneigh = nlistKK->d_numneigh;
#endif
    Kokkos::deep_copy(h_ilist,nlistKK->d_ilist);
    Kokkos::deep_copy(h_numneigh,nlistKK->d_numneigh);
  } else if (nk->lists[m]->execution_space == Device) {
    NeighListKokkos<LMPDeviceType>* nlistKK = (NeighListKokkos<LMPDeviceType>*) nk->lists[m];
    inum = nlistKK->inum;
#ifndef KOKKOS_USE_CUDA_UVM
    h_ilist = Kokkos::create_mirror_view(nlistKK->d_ilist);
    h_numneigh = Kokkos::create_mirror_view(nlistKK->d_numneigh);
#else
    h_ilist = nlistKK->d_ilist;
    h_numneigh = nlistKK->d_numneigh;
#endif
    Kokkos::deep_copy(h_ilist,nlistKK->d_ilist);
    Kokkos::deep_copy(h_numneigh,nlistKK->d_numneigh);
  }

  for (int i = 0; i < inum; i++) nneigh += h_numneigh[h_ilist[i]];

  return nneigh;
}

void KokkosLMP::my_signal_handler(int sig)
{
  if (sig == SIGSEGV) {
    kill(getpid(),SIGABRT);
  }
}<|MERGE_RESOLUTION|>--- conflicted
+++ resolved
@@ -113,21 +113,11 @@
 #ifdef KOKKOS_HAVE_CUDA
   if (ngpu <= 0)
     error->all(FLERR,"Kokkos has been compiled for CUDA but no GPUs are requested");
-<<<<<<< HEAD
-
-  Kokkos::HostSpace::execution_space::initialize(num_threads,numa);
-  Kokkos::Cuda::SelectDevice select_device(device);
-  Kokkos::Cuda::initialize(select_device);
-#else
-  LMPHostType::initialize(num_threads,numa);
+#endif
 
 #ifndef KOKKOS_HAVE_SERIAL
   if (num_threads == 1)
     error->warning(FLERR,"Using Kokkos Serial backend (i.e. Makefile.kokkos_mpi_only) performs better with 1 thread");
-#endif
-
-=======
->>>>>>> 1b0a8fdc
 #endif
 
   Kokkos::InitArguments args;
