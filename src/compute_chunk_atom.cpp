/* ----------------------------------------------------------------------
   LAMMPS - Large-scale Atomic/Molecular Massively Parallel Simulator
   https://lammps.sandia.gov/, Sandia National Laboratories
   Steve Plimpton, sjplimp@sandia.gov

   Copyright (2003) Sandia Corporation.  Under the terms of Contract
   DE-AC04-94AL85000 with Sandia Corporation, the U.S. Government retains
   certain rights in this software.  This software is distributed under
   the GNU General Public License.

   See the README file in the top-level LAMMPS directory.
------------------------------------------------------------------------- */

// NOTE: allow for bin center to be variables for sphere/cylinder

#include "compute_chunk_atom.h"

#include "arg_info.h"
#include "atom.h"
#include "comm.h"
#include "domain.h"
#include "error.h"
#include "fix.h"
#include "fix_store.h"
#include "group.h"
#include "input.h"
#include "lattice.h"
#include "math_const.h"
#include "memory.h"
#include "modify.h"
#include "region.h"
#include "update.h"
#include "variable.h"

#include <cmath>
#include <cstring>
#include <map>
#include <utility>

using namespace LAMMPS_NS;
using namespace MathConst;

enum{LOWER,CENTER,UPPER,COORD};
enum{BOX,LATTICE,REDUCED};
enum{NODISCARD,MIXED,YESDISCARD};
enum{ONCE,NFREQ,EVERY};              // used in several files
enum{LIMITMAX,LIMITEXACT};

#define IDMAX 1024*1024

/* ---------------------------------------------------------------------- */

ComputeChunkAtom::ComputeChunkAtom(LAMMPS *lmp, int narg, char **arg) :
  Compute(lmp, narg, arg),
  chunk_volume_vec(nullptr), coord(nullptr), ichunk(nullptr), chunkID(nullptr),
  cfvid(nullptr), idregion(nullptr), region(nullptr), cchunk(nullptr), fchunk(nullptr),
  varatom(nullptr), id_fix(nullptr), fixstore(nullptr), lockfix(nullptr), chunk(nullptr),
  exclude(nullptr), hash(nullptr)
{
  if (narg < 4) error->all(FLERR,"Illegal compute chunk/atom command");

  peratom_flag = 1;
  scalar_flag = 1;
  extscalar = 0;
  size_peratom_cols = 0;
  create_attribute = 1;

  // chunk style and its args

  int iarg = 0;

  binflag = 0;
  ncoord = 0;
  cfvid = nullptr;

  if (strcmp(arg[3],"bin/1d") == 0) {
    binflag = 1;
    which = ArgInfo::BIN1D;
    ncoord = 1;
    iarg = 4;
    readdim(narg,arg,iarg,0);
    iarg += 3;
  } else if (strcmp(arg[3],"bin/2d") == 0) {
    binflag = 1;
    which = ArgInfo::BIN2D;
    ncoord = 2;
    iarg = 4;
    readdim(narg,arg,iarg,0);
    readdim(narg,arg,iarg+3,1);
    iarg += 6;
  } else if (strcmp(arg[3],"bin/3d") == 0) {
    binflag = 1;
    which = ArgInfo::BIN3D;
    ncoord = 3;
    iarg = 4;
    readdim(narg,arg,iarg,0);
    readdim(narg,arg,iarg+3,1);
    readdim(narg,arg,iarg+6,2);
    iarg += 9;

  } else if (strcmp(arg[3],"bin/sphere") == 0) {
    binflag = 1;
    which = ArgInfo::BINSPHERE;
    ncoord = 1;
    iarg = 4;
    if (iarg+6 > narg) error->all(FLERR,"Illegal compute chunk/atom command");
    sorigin_user[0] = utils::numeric(FLERR,arg[iarg],false,lmp);
    sorigin_user[1] = utils::numeric(FLERR,arg[iarg+1],false,lmp);
    sorigin_user[2] = utils::numeric(FLERR,arg[iarg+2],false,lmp);
    sradmin_user = utils::numeric(FLERR,arg[iarg+3],false,lmp);
    sradmax_user = utils::numeric(FLERR,arg[iarg+4],false,lmp);
    nsbin = utils::inumeric(FLERR,arg[iarg+5],false,lmp);
    iarg += 6;
  } else if (strcmp(arg[3],"bin/cylinder") == 0) {
    binflag = 1;
    which = ArgInfo::BINCYLINDER;
    ncoord = 2;
    iarg = 4;
    readdim(narg,arg,iarg,0);
    iarg += 3;
    if (dim[0] == 0) {
      cdim1 = 1;
      cdim2 = 2;
    } else if (dim[0] == 1) {
      cdim1 = 0;
      cdim2 = 2;
    } else {
      cdim1 = 0;
      cdim2 = 1;
    }
    if (iarg+5 > narg) error->all(FLERR,"Illegal compute chunk/atom command");
    corigin_user[dim[0]] = 0.0;
    corigin_user[cdim1] = utils::numeric(FLERR,arg[iarg],false,lmp);
    corigin_user[cdim2] = utils::numeric(FLERR,arg[iarg+1],false,lmp);
    cradmin_user = utils::numeric(FLERR,arg[iarg+2],false,lmp);
    cradmax_user = utils::numeric(FLERR,arg[iarg+3],false,lmp);

    ncbin = utils::inumeric(FLERR,arg[iarg+4],false,lmp);
    iarg += 5;

  } else if (strcmp(arg[3],"type") == 0) {
    which = ArgInfo::TYPE;
    iarg = 4;
  } else if (strcmp(arg[3],"molecule") == 0) {
    which = ArgInfo::MOLECULE;
    iarg = 4;

  } else {
    ArgInfo argi(arg[3]);

    which = argi.get_type();
    argindex = argi.get_index1();
    cfvid = argi.copy_name();

    if ((which == ArgInfo::UNKNOWN) || (which == ArgInfo::NONE)
        || (argi.get_dim() > 1))
      error->all(FLERR,"Illegal compute chunk/atom command");
  }

  // optional args

  regionflag = 0;
  idregion = nullptr;
  nchunksetflag = 0;
  nchunkflag = EVERY;
  limit = 0;
  limitstyle = LIMITMAX;
  limitfirst = 0;
  idsflag = EVERY;
  compress = 0;
  int discardsetflag = 0;
  discard = MIXED;
  minflag[0] = LOWER;
  minflag[1] = LOWER;
  minflag[2] = LOWER;
  maxflag[0] = UPPER;
  maxflag[1] = UPPER;
  maxflag[2] = UPPER;
  scaleflag = LATTICE;
  pbcflag = 0;

  while (iarg < narg) {
    if (strcmp(arg[iarg],"region") == 0) {
      if (iarg+2 > narg) error->all(FLERR,"Illegal compute chunk/atom command");
      int iregion = domain->find_region(arg[iarg+1]);
      if (iregion == -1)
        error->all(FLERR,"Region ID for compute chunk/atom does not exist");
      int n = strlen(arg[iarg+1]) + 1;
      idregion = new char[n];
      strcpy(idregion,arg[iarg+1]);
      regionflag = 1;
      iarg += 2;
    } else if (strcmp(arg[iarg],"nchunk") == 0) {
      if (iarg+2 > narg) error->all(FLERR,"Illegal compute chunk/atom command");
      if (strcmp(arg[iarg+1],"once") == 0) nchunkflag = ONCE;
      else if (strcmp(arg[iarg+1],"every") == 0) nchunkflag = EVERY;
      else error->all(FLERR,"Illegal compute chunk/atom command");
      nchunksetflag = 1;
      iarg += 2;
    } else if (strcmp(arg[iarg],"limit") == 0) {
      if (iarg+2 > narg) error->all(FLERR,"Illegal compute chunk/atom command");
      limit = utils::inumeric(FLERR,arg[iarg+1],false,lmp);
      if (limit < 0) error->all(FLERR,"Illegal compute chunk/atom command");
      if (limit && !compress) limitfirst = 1;
      iarg += 2;
      if (limit) {
        if (iarg > narg)
          error->all(FLERR,"Illegal compute chunk/atom command");
        if (strcmp(arg[iarg],"max") == 0) limitstyle = LIMITMAX;
        else if (strcmp(arg[iarg],"exact") == 0) limitstyle = LIMITEXACT;
        else error->all(FLERR,"Illegal compute chunk/atom command");
        iarg++;
      }
    } else if (strcmp(arg[iarg],"ids") == 0) {
      if (iarg+2 > narg) error->all(FLERR,"Illegal compute chunk/atom command");
      if (strcmp(arg[iarg+1],"once") == 0) idsflag = ONCE;
      else if (strcmp(arg[iarg+1],"nfreq") == 0) idsflag = NFREQ;
      else if (strcmp(arg[iarg+1],"every") == 0) idsflag = EVERY;
      else error->all(FLERR,"Illegal compute chunk/atom command");
      iarg += 2;
    } else if (strcmp(arg[iarg],"compress") == 0) {
      if (iarg+2 > narg) error->all(FLERR,"Illegal compute chunk/atom command");
      else if (strcmp(arg[iarg+1],"no") == 0) compress = 0;
      else if (strcmp(arg[iarg+1],"yes") == 0) compress = 1;
      else error->all(FLERR,"Illegal compute chunk/atom command");
      iarg += 2;
    } else if (strcmp(arg[iarg],"discard") == 0) {
      if (iarg+2 > narg) error->all(FLERR,"Illegal compute chunk/atom command");
      if (strcmp(arg[iarg+1],"mixed") == 0) discard = MIXED;
      else if (strcmp(arg[iarg+1],"no") == 0) discard = NODISCARD;
      else if (strcmp(arg[iarg+1],"yes") == 0) discard = YESDISCARD;
      else error->all(FLERR,"Illegal compute chunk/atom command");
      discardsetflag = 1;
      iarg += 2;
    } else if (strcmp(arg[iarg],"bound") == 0) {
      if (iarg+4 > narg) error->all(FLERR,"Illegal compute chunk/atom command");
      int idim = 0;
      if (strcmp(arg[iarg+1],"x") == 0) idim = 0;
      else if (strcmp(arg[iarg+1],"y") == 0) idim = 1;
      else if (strcmp(arg[iarg+1],"z") == 0) idim = 2;
      else error->all(FLERR,"Illegal compute chunk/atom command");
      if (strcmp(arg[iarg+2],"lower") == 0) minflag[idim] = LOWER;
      else minflag[idim] = COORD;
      if (minflag[idim] == COORD)
        minvalue[idim] = utils::numeric(FLERR,arg[iarg+2],false,lmp);
      if (strcmp(arg[iarg+3],"upper") == 0) maxflag[idim] = UPPER;
      else maxflag[idim] = COORD;
      if (maxflag[idim] == COORD)
        maxvalue[idim] = utils::numeric(FLERR,arg[iarg+3],false,lmp);
      else error->all(FLERR,"Illegal compute chunk/atom command");
      iarg += 4;
    } else if (strcmp(arg[iarg],"units") == 0) {
      if (iarg+2 > narg) error->all(FLERR,"Illegal compute chunk/atom command");
      if (strcmp(arg[iarg+1],"box") == 0) scaleflag = BOX;
      else if (strcmp(arg[iarg+1],"lattice") == 0) scaleflag = LATTICE;
      else if (strcmp(arg[iarg+1],"reduced") == 0) scaleflag = REDUCED;
      else error->all(FLERR,"Illegal compute chunk/atom command");
      iarg += 2;
    } else if (strcmp(arg[iarg],"pbc") == 0) {
      if (iarg+2 > narg) error->all(FLERR,"Illegal compute chunk/atom command");
      if (strcmp(arg[iarg+1],"no") == 0) pbcflag = 0;
      else if (strcmp(arg[iarg+1],"yes") == 0) pbcflag = 1;
      else error->all(FLERR,"Illegal compute chunk/atom command");
      iarg += 2;
    } else error->all(FLERR,"Illegal compute chunk/atom command");
  }

  // set nchunkflag and discard to default values if not explicitly set
  // for binning style, also check in init() if simulation box is static,
  //   which sets nchunkflag = ONCE

  if (!nchunksetflag) {
    if (binflag) {
      if (scaleflag == REDUCED) nchunkflag = ONCE;
      else nchunkflag = EVERY;
    }
    if (which == ArgInfo::TYPE) nchunkflag = ONCE;
    if (which == ArgInfo::MOLECULE) {
      if (regionflag) nchunkflag = EVERY;
      else nchunkflag = ONCE;
    }
    if (compress) nchunkflag = EVERY;
  }

  if (!discardsetflag) {
    if (binflag) discard = MIXED;
    else discard = YESDISCARD;
  }

  // error checks

  if (which == ArgInfo::MOLECULE && !atom->molecule_flag)
    error->all(FLERR,"Compute chunk/atom molecule for non-molecular system");

  if (!binflag && discard == MIXED)
    error->all(FLERR,"Compute chunk/atom without bins "
               "cannot use discard mixed");
  if (which == ArgInfo::BIN1D && delta[0] <= 0.0)
    error->all(FLERR,"Illegal compute chunk/atom command");
  if (which == ArgInfo::BIN2D && (delta[0] <= 0.0 || delta[1] <= 0.0))
    error->all(FLERR,"Illegal compute chunk/atom command");
  if (which == ArgInfo::BIN2D && (dim[0] == dim[1]))
    error->all(FLERR,"Illegal compute chunk/atom command");
  if (which == ArgInfo::BIN3D &&
      (delta[0] <= 0.0 || delta[1] <= 0.0 || delta[2] <= 0.0))
      error->all(FLERR,"Illegal compute chunk/atom command");
  if (which == ArgInfo::BIN3D &&
      (dim[0] == dim[1] || dim[1] == dim[2] || dim[0] == dim[2]))
      error->all(FLERR,"Illegal compute chunk/atom command");
  if (which == ArgInfo::BINSPHERE) {
    if (domain->dimension == 2 && sorigin_user[2] != 0.0)
      error->all(FLERR,"Compute chunk/atom sphere z origin must be 0.0 for 2d");
    if (sradmin_user < 0.0 || sradmin_user >= sradmax_user || nsbin < 1)
      error->all(FLERR,"Illegal compute chunk/atom command");
  }
  if (which == ArgInfo::BINCYLINDER) {
    if (delta[0] <= 0.0)
      error->all(FLERR,"Illegal compute chunk/atom command");
    if (domain->dimension == 2 && dim[0] != 2)
      error->all(FLERR,"Compute chunk/atom cylinder axis must be z for 2d");
    if (cradmin_user < 0.0 || cradmin_user >= cradmax_user || ncbin < 1)
      error->all(FLERR,"Illegal compute chunk/atom command");
  }

  if (which == ArgInfo::COMPUTE) {
    int icompute = modify->find_compute(cfvid);
    if (icompute < 0)
      error->all(FLERR,"Compute ID for compute chunk /atom does not exist");
    if (modify->compute[icompute]->peratom_flag == 0)
      error->all(FLERR,
                 "Compute chunk/atom compute does not calculate "
                 "per-atom values");
    if (argindex == 0 &&
        modify->compute[icompute]->size_peratom_cols != 0)
      error->all(FLERR,"Compute chunk/atom compute does not "
                 "calculate a per-atom vector");
    if (argindex && modify->compute[icompute]->size_peratom_cols == 0)
      error->all(FLERR,"Compute chunk/atom compute does not "
                 "calculate a per-atom array");
    if (argindex &&
        argindex > modify->compute[icompute]->size_peratom_cols)
      error->all(FLERR,"Compute chunk/atom compute array is "
                 "accessed out-of-range");
  }

  if (which == ArgInfo::FIX) {
    int ifix = modify->find_fix(cfvid);
    if (ifix < 0)
      error->all(FLERR,"Fix ID for compute chunk/atom does not exist");
    if (modify->fix[ifix]->peratom_flag == 0)
      error->all(FLERR,"Compute chunk/atom fix does not calculate "
                 "per-atom values");
    if (argindex == 0 && modify->fix[ifix]->size_peratom_cols != 0)
      error->all(FLERR,
                 "Compute chunk/atom fix does not calculate a per-atom vector");
    if (argindex && modify->fix[ifix]->size_peratom_cols == 0)
      error->all(FLERR,
                 "Compute chunk/atom fix does not calculate a per-atom array");
    if (argindex && argindex > modify->fix[ifix]->size_peratom_cols)
      error->all(FLERR,"Compute chunk/atom fix array is accessed out-of-range");
  }

  if (which == ArgInfo::VARIABLE) {
    int ivariable = input->variable->find(cfvid);
    if (ivariable < 0)
      error->all(FLERR,"Variable name for compute chunk/atom does not exist");
    if (input->variable->atomstyle(ivariable) == 0)
      error->all(FLERR,"Compute chunk/atom variable is not "
                 "atom-style variable");
  }

  // setup scaling

  if (binflag) {
    if (domain->triclinic == 1 && scaleflag != REDUCED)
      error->all(FLERR,"Compute chunk/atom for triclinic boxes "
                 "requires units reduced");
  }

  if (scaleflag == LATTICE) {
    xscale = domain->lattice->xlattice;
    yscale = domain->lattice->ylattice;
    zscale = domain->lattice->zlattice;
  } else xscale = yscale = zscale = 1.0;

  // apply scaling factors and cylinder dims orthogonal to axis

  if (binflag) {
    double scale;
    if (which == ArgInfo::BIN1D || which == ArgInfo::BIN2D
        || which == ArgInfo::BIN3D || which == ArgInfo::BINCYLINDER) {
      if (which == ArgInfo::BIN1D || which == ArgInfo::BINCYLINDER) ndim = 1;
      if (which == ArgInfo::BIN2D) ndim = 2;
      if (which == ArgInfo::BIN3D) ndim = 3;
      for (int idim = 0; idim < ndim; idim++) {
        if (dim[idim] == 0) scale = xscale;
        else if (dim[idim] == 1) scale = yscale;
        else if (dim[idim] == 2) scale = zscale;
        delta[idim] *= scale;
        invdelta[idim] = 1.0/delta[idim];
        if (originflag[idim] == COORD) origin[idim] *= scale;
        if (minflag[idim] == COORD) minvalue[idim] *= scale;
        if (maxflag[idim] == COORD) maxvalue[idim] *= scale;
      }
    } else if (which == ArgInfo::BINSPHERE) {
      sorigin_user[0] *= xscale;
      sorigin_user[1] *= yscale;
      sorigin_user[2] *= zscale;
      sradmin_user *= xscale;     // radii are scaled by xscale
      sradmax_user *= xscale;
    } else if (which == ArgInfo::BINCYLINDER) {
      if (dim[0] == 0) {
        corigin_user[cdim1] *= yscale;
        corigin_user[cdim2] *= zscale;
        cradmin_user *= yscale;     // radii are scaled by first non-axis dim
        cradmax_user *= yscale;
      } else if (dim[0] == 1) {
        corigin_user[cdim1] *= xscale;
        corigin_user[cdim2] *= zscale;
        cradmin_user *= xscale;
        cradmax_user *= xscale;
      } else {
        corigin_user[cdim1] *= xscale;
        corigin_user[cdim2] *= yscale;
        cradmin_user *= xscale;
        cradmax_user *= xscale;
      }
    }
  }

  // initialize chunk vector and per-chunk info

  nmax = 0;
  chunk = nullptr;
  nmaxint = -1;
  ichunk = nullptr;
  exclude = nullptr;

  nchunk = 0;
  chunk_volume_scalar = 1.0;
  chunk_volume_vec = nullptr;
  coord = nullptr;
  chunkID = nullptr;

  // computeflag = 1 if this compute might invoke another compute
  // during assign_chunk_ids()

  if (which == ArgInfo::COMPUTE || which == ArgInfo::FIX || which == ArgInfo::VARIABLE) computeflag = 1;
  else computeflag = 0;

  // other initializations

  invoked_setup = -1;
  invoked_ichunk = -1;

  id_fix = nullptr;
  fixstore = nullptr;

  if (compress) hash = new std::map<tagint,int>();
  else hash = nullptr;

  maxvar = 0;
  varatom = nullptr;

  lockcount = 0;
  lockfix = nullptr;

  if (which == ArgInfo::MOLECULE) molcheck = 1;
  else molcheck = 0;
}

/* ---------------------------------------------------------------------- */

ComputeChunkAtom::~ComputeChunkAtom()
{
  // check nfix in case all fixes have already been deleted

  if (id_fix && modify->nfix) modify->delete_fix(id_fix);
  delete [] id_fix;

  memory->destroy(chunk);
  memory->destroy(ichunk);
  memory->destroy(exclude);
  memory->destroy(chunk_volume_vec);
  memory->destroy(coord);
  memory->destroy(chunkID);

  delete [] idregion;
  delete [] cfvid;
  delete hash;

  memory->destroy(varatom);
}

/* ---------------------------------------------------------------------- */

void ComputeChunkAtom::init()
{
  // set and check validity of region

  if (regionflag) {
    int iregion = domain->find_region(idregion);
    if (iregion == -1)
      error->all(FLERR,"Region ID for compute chunk/atom does not exist");
    region = domain->regions[iregion];
  }

  // set compute,fix,variable

  if (which == ArgInfo::COMPUTE) {
    int icompute = modify->find_compute(cfvid);
    if (icompute < 0)
      error->all(FLERR,"Compute ID for compute chunk/atom does not exist");
    cchunk = modify->compute[icompute];
  } else if (which == ArgInfo::FIX) {
    int ifix = modify->find_fix(cfvid);
    if (ifix < 0)
      error->all(FLERR,"Fix ID for compute chunk/atom does not exist");
    fchunk = modify->fix[ifix];
  } else if (which == ArgInfo::VARIABLE) {
    int ivariable = input->variable->find(cfvid);
    if (ivariable < 0)
      error->all(FLERR,"Variable name for compute chunk/atom does not exist");
    vchunk = ivariable;
  }

  // for style MOLECULE, check that no mol IDs exceed MAXSMALLINT
  // don't worry about group or optional region

  if (which == ArgInfo::MOLECULE) {
    tagint *molecule = atom->molecule;
    int nlocal = atom->nlocal;
    tagint maxone = -1;
    for (int i = 0; i < nlocal; i++)
      if (molecule[i] > maxone) maxone = molecule[i];
    tagint maxall;
    MPI_Allreduce(&maxone,&maxall,1,MPI_LMP_TAGINT,MPI_MAX,world);
    if (maxall > MAXSMALLINT)
      error->all(FLERR,"Molecule IDs too large for compute chunk/atom");
  }

  // for binning, if nchunkflag not already set, set it to ONCE or EVERY
  // depends on whether simulation box size is static or dynamic
  // reset invoked_setup if this is not first run and box just became static

  if (binflag && !nchunksetflag && !compress && scaleflag != REDUCED) {
    if (domain->box_change_size == 0) {
      if (nchunkflag == EVERY && invoked_setup >= 0) invoked_setup = -1;
      nchunkflag = ONCE;
    } else nchunkflag = EVERY;
  }

  // require nchunkflag = ONCE if idsflag = ONCE
  // b/c nchunk cannot change if chunk IDs are frozen
  // can't check until now since nchunkflag may have been adjusted in init()

  if (idsflag == ONCE && nchunkflag != ONCE)
    error->all(FLERR,"Compute chunk/atom ids once but nchunk is not once");

  // create/destroy fix STORE for persistent chunk IDs as needed
  // need to do this if idsflag = ONCE or locks will be used by other commands
  // need to wait until init() so that fix command(s) are in place
  //   they increment lockcount if they lock this compute
  // fixstore ID = compute-ID + COMPUTE_STORE, fix group = compute group
  // fixstore initializes all values to 0.0

  if ((idsflag == ONCE || lockcount) && !fixstore) {
    std::string cmd = id + std::string("_COMPUTE_STORE");
    id_fix = new char[cmd.size()+1];
    strcpy(id_fix,cmd.c_str());

    cmd += fmt::format(" {} STORE peratom 1 1", group->names[igroup]);
    modify->add_fix(cmd);
    fixstore = (FixStore *) modify->fix[modify->nfix-1];
  }

  if ((idsflag != ONCE && !lockcount) && fixstore) {
    modify->delete_fix(id_fix);
    fixstore = nullptr;
  }
}

/* ----------------------------------------------------------------------
   invoke setup_chunks and/or compute_ichunk if only done ONCE
   so that nchunks or chunk IDs are assigned when this compute was specified
     as opposed to first times compute_peratom() or compute_ichunk() is called
------------------------------------------------------------------------- */

void ComputeChunkAtom::setup()
{
  if (nchunkflag == ONCE) setup_chunks();
  if (idsflag == ONCE) compute_ichunk();
  else invoked_ichunk = -1;
}

/* ----------------------------------------------------------------------
   only called by classes that use per-atom computes in standard way
     dump, variable, thermo output, other computes, etc
   not called by fix chunk or compute chunk commands
     they invoke setup_chunks() and compute_ichunk() directly
------------------------------------------------------------------------- */

void ComputeChunkAtom::compute_peratom()
{
  invoked_peratom = update->ntimestep;

  // grow floating point chunk vector if necessary

  if (atom->nmax > nmax) {
    memory->destroy(chunk);
    nmax = atom->nmax;
    memory->create(chunk,nmax,"chunk/atom:chunk");
    vector_atom = chunk;
  }

  setup_chunks();
  compute_ichunk();

  // copy integer indices into floating-point chunk vector

  int nlocal = atom->nlocal;
  for (int i = 0; i < nlocal; i++) chunk[i] = ichunk[i];
}


/* ----------------------------------------------------------------------
   to return the number of chunks, we first need to make certain
   that compute_peratom() has been called.
------------------------------------------------------------------------- */
double ComputeChunkAtom::compute_scalar()
{
  if (invoked_peratom != update->ntimestep)
    compute_peratom();
  invoked_scalar = update->ntimestep;

  return (scalar = nchunk);
}

/* ----------------------------------------------------------------------
   set lock, so that nchunk will not change from startstep to stopstep
   called by fix for duration of time it requires lock
   OK if called by multiple fix commands
     error if all callers do not have same duration
     last caller holds the lock, so it can also unlock
   stopstep can be positive for final step of finite-size time window
   or can be -1 for infinite-size time window
------------------------------------------------------------------------- */

void ComputeChunkAtom::lock(Fix *fixptr, bigint startstep, bigint stopstep)
{
  if (lockfix == nullptr) {
    lockfix = fixptr;
    lockstart = startstep;
    lockstop = stopstep;
    return;
  }

  if (startstep != lockstart || stopstep != lockstop)
    error->all(FLERR,"Two fix commands using "
               "same compute chunk/atom command in incompatible ways");

  // set lock to last calling Fix, since it will be last to unlock()

  lockfix = fixptr;
}

/* ----------------------------------------------------------------------
   unset lock
   can only be done by fix command that holds the lock
------------------------------------------------------------------------- */

void ComputeChunkAtom::unlock(Fix *fixptr)
{
  if (fixptr != lockfix) return;
  lockfix = nullptr;
}

/* ----------------------------------------------------------------------
   assign chunk IDs from 1 to Nchunk to every atom, or 0 if not in chunk
------------------------------------------------------------------------- */

void ComputeChunkAtom::compute_ichunk()
{
  int i;

  // skip if already done on this step

  if (invoked_ichunk == update->ntimestep) return;

  // if old IDs persist via storage in fixstore, then just retrieve them
  // yes if idsflag = ONCE, and already done once
  //   or if idsflag = NFREQ and lock is in place and are on later timestep
  // else proceed to recalculate per-atom chunk assignments

  int restore = 0;
  if (idsflag == ONCE && invoked_ichunk >= 0) restore = 1;
  if (idsflag == NFREQ && lockfix && update->ntimestep > lockstart) restore = 1;

  if (restore) {
    invoked_ichunk = update->ntimestep;
    double *vstore = fixstore->vstore;
    int nlocal = atom->nlocal;
    for (i = 0; i < nlocal; i++) ichunk[i] = static_cast<int> (vstore[i]);
    return;
  }

  // assign chunk IDs to atoms
  // will exclude atoms not in group or in optional region
  // already invoked if this is same timestep as last setup_chunks()
  // however, when between runs or using rerun, we need it again.

  if ((update->ntimestep > invoked_setup) || (invoked_ichunk < 0)) assign_chunk_ids();

  invoked_ichunk = update->ntimestep;

  // compress chunk IDs via hash of the original uncompressed IDs
  // also apply discard rule except for binning styles which already did

  int nlocal = atom->nlocal;

  if (compress) {
    if (binflag) {
      for (i = 0; i < nlocal; i++) {
        if (exclude[i]) continue;
        if (hash->find(ichunk[i]) == hash->end()) exclude[i] = 1;
        else ichunk[i] = hash->find(ichunk[i])->second;
      }
    } else if (discard == NODISCARD) {
      for (i = 0; i < nlocal; i++) {
        if (exclude[i]) continue;
        if (hash->find(ichunk[i]) == hash->end()) ichunk[i] = nchunk;
        else ichunk[i] = hash->find(ichunk[i])->second;
      }
    } else {
      for (i = 0; i < nlocal; i++) {
        if (exclude[i]) continue;
        if (hash->find(ichunk[i]) == hash->end()) exclude[i] = 1;
        else ichunk[i] = hash->find(ichunk[i])->second;
      }
    }

  // else if no compression apply discard rule by itself

  } else {
    if (discard == NODISCARD) {
      for (i = 0; i < nlocal; i++) {
        if (exclude[i]) continue;
        if (ichunk[i] < 1 || ichunk[i] > nchunk) ichunk[i] = nchunk;;
      }
    } else {
      for (i = 0; i < nlocal; i++) {
        if (exclude[i]) continue;
        if (ichunk[i] < 1 || ichunk[i] > nchunk) exclude[i] = 1;
      }
    }
  }

  // set ichunk = 0 for excluded atoms
  // this should set any ichunk values which have not yet been set

  for (i = 0; i < nlocal; i++)
    if (exclude[i]) ichunk[i] = 0;

  // if newly calculated IDs need to persist, store them in fixstore
  // yes if idsflag = ONCE or idsflag = NFREQ and lock is in place

  if (idsflag == ONCE || (idsflag == NFREQ && lockfix)) {
    double *vstore = fixstore->vstore;
    int nlocal = atom->nlocal;
    for (int i = 0; i < nlocal; i++) vstore[i] = ichunk[i];
  }

  // one-time check if which = MOLECULE and
  // any chunks do not contain all atoms in the molecule

  if (molcheck) {
    check_molecules();
    molcheck = 0;
  }
}

/* ----------------------------------------------------------------------
   setup chunks
   return nchunk = # of chunks
     all atoms will be assigned a chunk ID from 1 to Nchunk, or 0
   also setup any internal state needed to quickly assign atoms to chunks
   called from compute_peratom() and also directly from
     fix chunk and compute chunk commands
------------------------------------------------------------------------- */

int ComputeChunkAtom::setup_chunks()
{
  if (invoked_setup == update->ntimestep) return nchunk;

  // check if setup needs to be done
  // no if lock is in place
  // no if nchunkflag = ONCE, and already done once
  // otherwise yes
  // even if no, check if need to re-compute bin volumes
  //   so that fix ave/chunk can do proper density normalization

  int flag = 0;
  if (lockfix) flag = 1;
  if (nchunkflag == ONCE && invoked_setup >= 0) flag = 1;

  if (flag) {
    if (binflag && scaleflag == REDUCED && domain->box_change_size)
      bin_volumes();
    return nchunk;
  }

  invoked_setup = update->ntimestep;

  // assign chunk IDs to atoms
  // will exclude atoms not in group or in optional region
  // for binning styles, need to setup bins and their volume first
  //   else chunk_volume_scalar = entire box volume
  // IDs are needed to scan for max ID and for compress()

  if (binflag) {
    if (which == ArgInfo::BIN1D || which == ArgInfo::BIN2D
        || which == ArgInfo::BIN3D)
      nchunk = setup_xyz_bins();
    else if (which == ArgInfo::BINSPHERE) nchunk = setup_sphere_bins();
    else if (which == ArgInfo::BINCYLINDER) nchunk = setup_cylinder_bins();
    bin_volumes();
  } else {
    chunk_volume_scalar = domain->xprd * domain->yprd;
    if (domain->dimension == 3) chunk_volume_scalar *= domain->zprd;
  }

  assign_chunk_ids();

  // set nchunk for chunk styles other than binning
  // for styles other than TYPE, scan for max ID

  if (which == ArgInfo::TYPE) nchunk = atom->ntypes;
  else if (!binflag) {

    int nlocal = atom->nlocal;
    int hi = -1;
    for (int i = 0; i < nlocal; i++) {
      if (exclude[i]) continue;
      if (ichunk[i] > hi) hi = ichunk[i];
    }

    MPI_Allreduce(&hi,&nchunk,1,MPI_INT,MPI_MAX,world);
    if (nchunk <= 0) nchunk = 1;
  }

  // apply limit setting as well as compression of chunks with no atoms
  // if limit is set, there are 3 cases:
  //   no compression, limit specified before compression, or vice versa

  if (limit && !binflag) {
    if (!compress) {
      if (limitstyle == LIMITMAX) nchunk = MIN(nchunk,limit);
      else if (limitstyle == LIMITEXACT) nchunk = limit;
    } else if (limitfirst) {
      nchunk = MIN(nchunk,limit);
    }
  }

  if (compress) compress_chunk_ids();

  if (limit && !binflag && compress) {
    if (limitstyle == LIMITMAX) nchunk = MIN(nchunk,limit);
    else if (limitstyle == LIMITEXACT) nchunk = limit;
  }

  return nchunk;
}

/* ----------------------------------------------------------------------
   assign chunk IDs for all atoms, via ichunk vector
   except excluded atoms, their chunk IDs are set to 0 later
   also set exclude vector to 0/1 for all atoms
     excluded atoms are those not in group or in optional region
   called from compute_ichunk() and setup_chunks()
------------------------------------------------------------------------- */

void ComputeChunkAtom::assign_chunk_ids()
{
  int i;

  // grow integer chunk index vector if necessary

  if (atom->nmax > nmaxint) {
    memory->destroy(ichunk);
    memory->destroy(exclude);
    nmaxint = atom->nmax;
    memory->create(ichunk,nmaxint,"chunk/atom:ichunk");
    memory->create(exclude,nmaxint,"chunk/atom:exclude");
  }

  // update region if necessary

  if (regionflag) region->prematch();

  // exclude = 1 if atom is not assigned to a chunk
  // exclude atoms not in group or not in optional region

  double **x = atom->x;
  int *mask = atom->mask;
  int nlocal = atom->nlocal;

  if (regionflag) {
    for (i = 0; i < nlocal; i++) {
      if (mask[i] & groupbit &&
          region->match(x[i][0],x[i][1],x[i][2])) exclude[i] = 0;
      else exclude[i] = 1;
    }
  } else {
    for (i = 0; i < nlocal; i++) {
      if (mask[i] & groupbit) exclude[i] = 0;
      else exclude[i] = 1;
    }
  }

  // set ichunk to style value for included atoms
  // binning styles apply discard rule, others do not yet

  if (binflag) {
    if (which == ArgInfo::BIN1D) atom2bin1d();
    else if (which == ArgInfo::BIN2D) atom2bin2d();
    else if (which == ArgInfo::BIN3D) atom2bin3d();
    else if (which == ArgInfo::BINSPHERE) atom2binsphere();
    else if (which == ArgInfo::BINCYLINDER) atom2bincylinder();

  } else if (which == ArgInfo::TYPE) {
    int *type = atom->type;
    for (i = 0; i < nlocal; i++) {
      if (exclude[i]) continue;
      ichunk[i] = type[i];
    }

  } else if (which == ArgInfo::MOLECULE) {
    tagint *molecule = atom->molecule;
    for (i = 0; i < nlocal; i++) {
      if (exclude[i]) continue;
      ichunk[i] = static_cast<int> (molecule[i]);
    }

<<<<<<< HEAD
  } else if (which == ArgInfo::COMPUTE) {
    if (!(cchunk->invoked_flag & INVOKED_PERATOM)) {
=======
  } else if (which == COMPUTE) {
    if (!(cchunk->invoked_flag & Compute::INVOKED_PERATOM)) {
>>>>>>> f2479e7d
      cchunk->compute_peratom();
      cchunk->invoked_flag |= Compute::INVOKED_PERATOM;
    }

    if (argindex == 0) {
      double *vec = cchunk->vector_atom;
      for (i = 0; i < nlocal; i++) {
        if (exclude[i]) continue;
        ichunk[i] = static_cast<int> (vec[i]);
      }
    } else {
      double **array = cchunk->array_atom;
      int argm1 = argindex - 1;
      for (i = 0; i < nlocal; i++) {
        if (exclude[i]) continue;
        ichunk[i] = static_cast<int> (array[i][argm1]);
      }
    }

  } else if (which == ArgInfo::FIX) {
    if (update->ntimestep % fchunk->peratom_freq)
      error->all(FLERR,"Fix used in compute chunk/atom not "
                 "computed at compatible time");

    if (argindex == 0) {
      double *vec = fchunk->vector_atom;
      for (i = 0; i < nlocal; i++) {
        if (exclude[i]) continue;
        ichunk[i] = static_cast<int> (vec[i]);
      }
    } else {
      double **array = fchunk->array_atom;
      int argm1 = argindex - 1;
      for (i = 0; i < nlocal; i++) {
        if (exclude[i]) continue;
        ichunk[i] = static_cast<int> (array[i][argm1]);
      }
    }

  } else if (which == ArgInfo::VARIABLE) {
    if (atom->nmax > maxvar) {
      maxvar = atom->nmax;
      memory->destroy(varatom);
      memory->create(varatom,maxvar,"chunk/atom:varatom");
    }

    input->variable->compute_atom(vchunk,igroup,varatom,1,0);
    for (i = 0; i < nlocal; i++) {
      if (exclude[i]) continue;
      ichunk[i] = static_cast<int> (varatom[i]);
    }
  }
}

/* ----------------------------------------------------------------------
   compress chunk IDs currently assigned to atoms across all processors
     by removing those with no atoms assigned
   current assignment excludes atoms not in group or in optional region
   current Nchunk = max ID
   operation:
     use hash to store list of populated IDs that I own
     add new IDs to populated lists communicated from all other procs
     final hash has global list of populated ideas
   reset Nchunk = length of global list
   called by setup_chunks() when setting Nchunk
   remapping of chunk IDs to smaller Nchunk occurs later in compute_ichunk()
------------------------------------------------------------------------- */

void ComputeChunkAtom::compress_chunk_ids()
{
  hash->clear();

  // put my IDs into hash

  int nlocal = atom->nlocal;
  for (int i = 0; i < nlocal; i++) {
    if (exclude[i]) continue;
    if (hash->find(ichunk[i]) == hash->end()) (*hash)[ichunk[i]] = 0;
  }

  // n = # of my populated IDs
  // nall = n summed across all procs

  int n = hash->size();
  bigint nbone = n;
  bigint nball;
  MPI_Allreduce(&nbone,&nball,1,MPI_LMP_BIGINT,MPI_SUM,world);

  // create my list of populated IDs

  int *list = nullptr;
  memory->create(list,n,"chunk/atom:list");

  n = 0;
  std::map<tagint,int>::iterator pos;
  for (pos = hash->begin(); pos != hash->end(); ++pos)
    list[n++] = pos->first;

  // if nall < 1M, just allgather all ID lists on every proc
  // else perform ring comm
  // add IDs from all procs to my hash

  if (nball <= IDMAX) {

    // setup for allgatherv

    int nprocs = comm->nprocs;
    int nall = nball;
    int *recvcounts,*displs,*listall;
    memory->create(recvcounts,nprocs,"chunk/atom:recvcounts");
    memory->create(displs,nprocs,"chunk/atom:displs");
    memory->create(listall,nall,"chunk/atom:listall");

    MPI_Allgather(&n,1,MPI_INT,recvcounts,1,MPI_INT,world);

    displs[0] = 0;
    for (int iproc = 1; iproc < nprocs; iproc++)
      displs[iproc] = displs[iproc-1] + recvcounts[iproc-1];

    // allgatherv acquires list of populated IDs from all procs

    MPI_Allgatherv(list,n,MPI_INT,listall,recvcounts,displs,MPI_INT,world);

    // add all unique IDs in listall to my hash

    for (int i = 0; i < nall; i++)
      if (hash->find(listall[i]) == hash->end()) (*hash)[listall[i]] = 0;

    // clean up

    memory->destroy(recvcounts);
    memory->destroy(displs);
    memory->destroy(listall);

  } else {
    comm->ring(n,sizeof(int),list,1,idring,nullptr,(void *)this,0);
  }

  memory->destroy(list);

  // nchunk = length of hash containing populated IDs from all procs

  nchunk = hash->size();

  // reset hash value of each original chunk ID to ordered index
  //   ordered index = new compressed chunk ID (1 to Nchunk)
  //   leverages fact that map stores keys in ascending order
  // also allocate and set chunkID = list of original chunk IDs
  //   used by fix ave/chunk and compute property/chunk

  memory->destroy(chunkID);
  memory->create(chunkID,nchunk,"chunk/atom:chunkID");

  n = 0;
  for (pos = hash->begin(); pos != hash->end(); ++pos) {
    chunkID[n] = pos->first;
    (*hash)[pos->first] = ++n;
  }
}

/* ----------------------------------------------------------------------
   callback from comm->ring()
   cbuf = list of N chunk IDs from another proc
   loop over the list, add each to my hash
   hash ends up storing all unique IDs across all procs
------------------------------------------------------------------------- */

void ComputeChunkAtom::idring(int n, char *cbuf, void *ptr)
{
  ComputeChunkAtom *cptr = (ComputeChunkAtom *)ptr;
  tagint *list = (tagint *) cbuf;
  std::map<tagint,int> *hash = cptr->hash;
  for (int i = 0; i < n; i++) (*hash)[list[i]] = 0;
}

/* ----------------------------------------------------------------------
   one-time check for which = MOLECULE to check
     if each chunk contains all atoms in the molecule
   issue warning if not
   note that this check is without regard to discard rule
   if discard == NODISCARD, there is no easy way to check that all
     atoms in an out-of-bounds molecule were added to a chunk,
     some could have been excluded by group or region, others not
------------------------------------------------------------------------- */

void ComputeChunkAtom::check_molecules()
{
  tagint *molecule = atom->molecule;
  int nlocal = atom->nlocal;

  int flag = 0;

  if (!compress) {
    for (int i = 0; i < nlocal; i++) {
      if (molecule[i] > 0 && molecule[i] <= nchunk &&
          ichunk[i] == 0) flag = 1;
    }
  } else {
    int molid;
    for (int i = 0; i < nlocal; i++) {
      molid = static_cast<int> (molecule[i]);
      if (hash->find(molid) != hash->end() && ichunk[i] == 0) flag = 1;
    }
  }

  int flagall;
  MPI_Allreduce(&flag,&flagall,1,MPI_INT,MPI_SUM,world);
  if (flagall && comm->me == 0)
    error->warning(FLERR,
                   "One or more chunks do not contain all atoms in molecule");
}

/* ----------------------------------------------------------------------
   setup xyz spatial bins and their extent and coordinates
   return nbins = # of bins, will become # of chunks
   called from setup_chunks()
------------------------------------------------------------------------- */

int ComputeChunkAtom::setup_xyz_bins()
{
  int i,j,k,m,n,idim;
  double lo,hi,coord1,coord2;

  // lo = bin boundary immediately below boxlo or minvalue
  // hi = bin boundary immediately above boxhi or maxvalue
  // allocate and initialize arrays based on new bin count

  double binlo[3],binhi[3];
  if (scaleflag == REDUCED) {
    binlo[0] = domain->boxlo_lamda[0];
    binlo[1] = domain->boxlo_lamda[1];
    binlo[2] = domain->boxlo_lamda[2];
    binhi[0] = domain->boxhi_lamda[0];
    binhi[1] = domain->boxhi_lamda[1];
    binhi[2] = domain->boxhi_lamda[2];
  } else {
    binlo[0] = domain->boxlo[0];
    binlo[1] = domain->boxlo[1];
    binlo[2] = domain->boxlo[2];
    binhi[0] = domain->boxhi[0];
    binhi[1] = domain->boxhi[1];
    binhi[2] = domain->boxhi[2];
  }

  if (minflag[0] == COORD) binlo[0] = minvalue[0];
  if (minflag[1] == COORD) binlo[1] = minvalue[1];
  if (minflag[2] == COORD) binlo[2] = minvalue[2];
  if (maxflag[0] == COORD) binhi[0] = maxvalue[0];
  if (maxflag[1] == COORD) binhi[1] = maxvalue[1];
  if (maxflag[2] == COORD) binhi[2] = maxvalue[2];

  int nbins = 1;

  for (m = 0; m < ndim; m++) {
    idim = dim[m];
    if (originflag[m] == LOWER) origin[m] = binlo[idim];
    else if (originflag[m] == UPPER) origin[m] = binhi[idim];
    else if (originflag[m] == CENTER)
      origin[m] = 0.5 * (binlo[idim] + binhi[idim]);

    if (origin[m] < binlo[idim]) {
      n = static_cast<int> ((binlo[idim] - origin[m]) * invdelta[m]);
      lo = origin[m] + n*delta[m];
    } else {
      n = static_cast<int> ((origin[m] - binlo[idim]) * invdelta[m]);
      lo = origin[m] - n*delta[m];
      if (lo > binlo[idim]) lo -= delta[m];
    }
    if (origin[m] < binhi[idim]) {
      n = static_cast<int> ((binhi[idim] - origin[m]) * invdelta[m]);
      hi = origin[m] + n*delta[m];
      if (hi < binhi[idim]) hi += delta[m];
    } else {
      n = static_cast<int> ((origin[m] - binhi[idim]) * invdelta[m]);
      hi = origin[m] - n*delta[m];
    }

    if (lo > hi) error->all(FLERR,"Invalid bin bounds in compute chunk/atom");

    offset[m] = lo;
    nlayers[m] = static_cast<int> ((hi-lo) * invdelta[m] + 0.5);
    nbins *= nlayers[m];
  }

  // allocate and set bin coordinates

  memory->destroy(coord);
  memory->create(coord,nbins,ndim,"chunk/atom:coord");

  if (ndim == 1) {
    for (i = 0; i < nlayers[0]; i++)
      coord[i][0] = offset[0] + (i+0.5)*delta[0];
  } else if (ndim == 2) {
    m = 0;
    for (i = 0; i < nlayers[0]; i++) {
      coord1 = offset[0] + (i+0.5)*delta[0];
      for (j = 0; j < nlayers[1]; j++) {
        coord[m][0] = coord1;
        coord[m][1] = offset[1] + (j+0.5)*delta[1];
        m++;
      }
    }
  } else if (ndim == 3) {
    m = 0;
    for (i = 0; i < nlayers[0]; i++) {
      coord1 = offset[0] + (i+0.5)*delta[0];
      for (j = 0; j < nlayers[1]; j++) {
        coord2 = offset[1] + (j+0.5)*delta[1];
        for (k = 0; k < nlayers[2]; k++) {
          coord[m][0] = coord1;
          coord[m][1] = coord2;
          coord[m][2] = offset[2] + (k+0.5)*delta[2];
          m++;
        }
      }
    }
  }

  return nbins;
}

/* ----------------------------------------------------------------------
   setup spherical spatial bins and their single coordinate
   return nsphere = # of bins, will become # of chunks
   called from setup_chunks()
------------------------------------------------------------------------- */

int ComputeChunkAtom::setup_sphere_bins()
{
  // convert sorigin_user to sorigin
  // sorigin,srad are always in box units, for orthogonal or triclinic domains
  // lamda2x works for either orthogonal or triclinic

  if (scaleflag == REDUCED) {
    domain->lamda2x(sorigin_user,sorigin);
    sradmin = sradmin_user * (domain->boxhi[0]-domain->boxlo[0]);
    sradmax = sradmax_user * (domain->boxhi[0]-domain->boxlo[0]);
  } else {
    sorigin[0] = sorigin_user[0];
    sorigin[1] = sorigin_user[1];
    sorigin[2] = sorigin_user[2];
    sradmin = sradmin_user;
    sradmax = sradmax_user;
  }

  // if pbcflag set, sradmax must be < 1/2 box in any periodic dim
  // treat orthogonal and triclinic the same
  // check every time bins are created

  if (pbcflag) {
    double *prd_half = domain->prd_half;
    int *periodicity = domain->periodicity;
    int flag = 0;
    if (periodicity[0] && sradmax > prd_half[0]) flag = 1;
    if (periodicity[1] && sradmax > prd_half[1]) flag = 1;
    if (domain->dimension == 3 &&
        periodicity[2] && sradmax > prd_half[2]) flag = 1;
    if (flag)
      error->all(FLERR,"Compute chunk/atom bin/sphere radius "
                 "is too large for periodic box");
  }

  sinvrad = nsbin / (sradmax-sradmin);

  // allocate and set bin coordinates
  // coord = midpt of radii for a spherical shell

  memory->destroy(coord);
  memory->create(coord,nsbin,1,"chunk/atom:coord");

  double rlo,rhi;

  for (int i = 0; i < nsbin; i++) {
    rlo = sradmin + i * (sradmax-sradmin) / nsbin;
    rhi = sradmin + (i+1) * (sradmax-sradmin) / nsbin;
    if (i == nsbin-1) rhi = sradmax;
    coord[i][0] = 0.5 * (rlo+rhi);
  }

  return nsbin;
}

/* ----------------------------------------------------------------------
   setup cylindrical spatial bins and their single coordinate
   return nsphere = # of bins, will become # of chunks
   called from setup_chunks()
------------------------------------------------------------------------- */

int ComputeChunkAtom::setup_cylinder_bins()
{
  // setup bins along cylinder axis
  // ncplane = # of axis bins

  ncplane = setup_xyz_bins();

  // convert corigin_user to corigin
  // corigin is always in box units, for orthogonal or triclinic domains
  // lamda2x works for either orthogonal or triclinic

  if (scaleflag == REDUCED) {
    domain->lamda2x(corigin_user,corigin);
    cradmin = cradmin_user * (domain->boxhi[cdim1]-domain->boxlo[cdim1]);
    cradmax = cradmax_user * (domain->boxhi[cdim1]-domain->boxlo[cdim1]);
  } else {
    corigin[cdim1] = corigin_user[cdim1];
    corigin[cdim2] = corigin_user[cdim2];
    cradmin = cradmin_user;
    cradmax = cradmax_user;
  }

  // if pbcflag set, sradmax must be < 1/2 box in any periodic non-axis dim
  // treat orthogonal and triclinic the same
  // check every time bins are created

  if (pbcflag) {
    double *prd_half = domain->prd_half;
    int *periodicity = domain->periodicity;
    int flag = 0;
    if (periodicity[cdim1] && sradmax > prd_half[cdim1]) flag = 1;
    if (periodicity[cdim2] && sradmax > prd_half[cdim2]) flag = 1;
    if (flag)
      error->all(FLERR,"Compute chunk/atom bin/cylinder radius "
                 "is too large for periodic box");
  }

  cinvrad = ncbin / (cradmax-cradmin);

  // allocate and set radial bin coordinates
  // radial coord = midpt of radii for a cylindrical shell
  // axiscoord = saved bin coords along cylndrical axis
  // radcoord = saved bin coords in radial direction

  double **axiscoord = coord;
  memory->create(coord,ncbin,1,"chunk/atom:coord");
  double **radcoord = coord;

  double rlo,rhi;

  for (int i = 0; i < ncbin; i++) {
    rlo = cradmin + i * (cradmax-cradmin) / ncbin;
    rhi = cradmin + (i+1) * (cradmax-cradmin) / ncbin;
    if (i == ncbin-1) rhi = cradmax;
    coord[i][0] = 0.5 * (rlo+rhi);
  }

  // create array of combined coords for all bins

  memory->create(coord,ncbin*ncplane,2,"chunk/atom:coord");
  int m = 0;
  for (int i = 0; i < ncbin; i++)
    for (int j = 0; j < ncplane; j++) {
      coord[m][0] = radcoord[i][0];
      coord[m][1] = axiscoord[j][0];
      m++;
    }
  memory->destroy(axiscoord);
  memory->destroy(radcoord);

  return ncbin*ncplane;
}

/* ----------------------------------------------------------------------
   calculate chunk volumes = bin volumes
   scalar if all bins have same volume
   vector if per-bin volumes are different
------------------------------------------------------------------------- */

void ComputeChunkAtom::bin_volumes()
{
  if (which == ArgInfo::BIN1D || which == ArgInfo::BIN2D
      || which == ArgInfo::BIN3D) {
    if (domain->dimension == 3)
      chunk_volume_scalar = domain->xprd * domain->yprd * domain->zprd;
    else chunk_volume_scalar = domain->xprd * domain->yprd;
    double *prd;
    if (scaleflag == REDUCED) prd = domain->prd_lamda;
    else prd = domain->prd;
    for (int m = 0; m < ndim; m++)
      chunk_volume_scalar *= delta[m]/prd[dim[m]];

  } else if (which == ArgInfo::BINSPHERE) {
    memory->destroy(chunk_volume_vec);
    memory->create(chunk_volume_vec,nchunk,"chunk/atom:chunk_volume_vec");
    double rlo,rhi,vollo,volhi;
    for (int i = 0; i < nchunk; i++) {
      rlo = sradmin + i * (sradmax-sradmin) / nsbin;
      rhi = sradmin + (i+1) * (sradmax-sradmin) / nsbin;
      if (i == nchunk-1) rhi = sradmax;
      vollo = 4.0/3.0 * MY_PI * rlo*rlo*rlo;
      volhi = 4.0/3.0 * MY_PI * rhi*rhi*rhi;
      chunk_volume_vec[i] = volhi - vollo;
    }

  } else if (which == ArgInfo::BINCYLINDER) {
    memory->destroy(chunk_volume_vec);
    memory->create(chunk_volume_vec,nchunk,"chunk/atom:chunk_volume_vec");

    // slabthick = delta of bins along cylinder axis

    double *prd;
    if (scaleflag == REDUCED) prd = domain->prd_lamda;
    else prd = domain->prd;
    double slabthick = domain->prd[dim[0]] * delta[0]/prd[dim[0]];

    // area lo/hi of concentric circles in radial direction

    int iradbin;
    double rlo,rhi,arealo,areahi;
    for (int i = 0; i < nchunk; i++) {
      iradbin = i / ncplane;
      rlo = cradmin + iradbin * (cradmax-cradmin) / ncbin;
      rhi = cradmin + (iradbin+1) * (cradmax-cradmin) / ncbin;
      if (iradbin == ncbin-1) rhi = cradmax;
      arealo = MY_PI * rlo*rlo;
      areahi = MY_PI * rhi*rhi;
      chunk_volume_vec[i] = (areahi-arealo) * slabthick;
    }
  }
}

/* ----------------------------------------------------------------------
   assign each atom to a 1d spatial bin (layer)
------------------------------------------------------------------------- */

void ComputeChunkAtom::atom2bin1d()
{
  int i,ibin;
  double *boxlo,*boxhi,*prd;
  double xremap;

  double **x = atom->x;
  int nlocal = atom->nlocal;

  int idim = dim[0];
  int nlayer1m1 = nlayers[0] - 1;
  int periodicity = domain->periodicity[idim];

  if (periodicity) {
    if (scaleflag == REDUCED) {
      boxlo = domain->boxlo_lamda;
      boxhi = domain->boxhi_lamda;
      prd = domain->prd_lamda;
    } else {
      boxlo = domain->boxlo;
      boxhi = domain->boxhi;
      prd = domain->prd;
    }
  }

  // remap each atom's relevant coord back into box via PBC if necessary
  // if scaleflag = REDUCED, box coords -> lamda coords
  // apply discard rule

  if (scaleflag == REDUCED) domain->x2lamda(nlocal);

  for (i = 0; i < nlocal; i++) {
    if (exclude[i]) continue;

    xremap = x[i][idim];
    if (periodicity) {
      if (xremap < boxlo[idim]) xremap += prd[idim];
      if (xremap >= boxhi[idim]) xremap -= prd[idim];
    }

    ibin = static_cast<int> ((xremap - offset[0]) * invdelta[0]);
    if (xremap < offset[0]) ibin--;

    if (discard == MIXED) {
      if (!minflag[idim]) ibin = MAX(ibin,0);
      else if (ibin < 0) {
        exclude[i] = 1;
        continue;
      }
      if (!maxflag[idim]) ibin = MIN(ibin,nlayer1m1);
      else if (ibin > nlayer1m1) {
        exclude[i] = 1;
        continue;
      }
    } else if (discard == NODISCARD) {
      ibin = MAX(ibin,0);
      ibin = MIN(ibin,nlayer1m1);
    } else if (ibin < 0 || ibin > nlayer1m1) {
      exclude[i] = 1;
      continue;
    }

    ichunk[i] = ibin+1;
  }

  if (scaleflag == REDUCED) domain->lamda2x(nlocal);
}

/* ----------------------------------------------------------------------
   assign each atom to a 2d spatial bin (pencil)
------------------------------------------------------------------------- */

void ComputeChunkAtom::atom2bin2d()
{
  int i,ibin,i1bin,i2bin;
  double *boxlo,*boxhi,*prd;
  double xremap,yremap;

  double **x = atom->x;
  int nlocal = atom->nlocal;

  int idim = dim[0];
  int jdim = dim[1];
  int nlayer1m1 = nlayers[0] - 1;
  int nlayer2m1 = nlayers[1] - 1;
  int *periodicity = domain->periodicity;

  if (periodicity[idim] || periodicity[jdim]) {
    if (scaleflag == REDUCED) {
      boxlo = domain->boxlo_lamda;
      boxhi = domain->boxhi_lamda;
      prd = domain->prd_lamda;
    } else {
      boxlo = domain->boxlo;
      boxhi = domain->boxhi;
      prd = domain->prd;
    }
  }

  // remap each atom's relevant coord back into box via PBC if necessary
  // if scaleflag = REDUCED, box coords -> lamda coords
  // apply discard rule

  if (scaleflag == REDUCED) domain->x2lamda(nlocal);

  for (i = 0; i < nlocal; i++) {
    if (exclude[i]) continue;

    xremap = x[i][idim];
    if (periodicity[idim]) {
      if (xremap < boxlo[idim]) xremap += prd[idim];
      if (xremap >= boxhi[idim]) xremap -= prd[idim];
    }

    i1bin = static_cast<int> ((xremap - offset[0]) * invdelta[0]);
    if (xremap < offset[0]) i1bin--;

    if (discard == MIXED) {
      if (!minflag[idim]) i1bin = MAX(i1bin,0);
      else if (i1bin < 0) {
        exclude[i] = 1;
        continue;
      }
      if (!maxflag[idim]) i1bin = MIN(i1bin,nlayer1m1);
      else if (i1bin > nlayer1m1) {
        exclude[i] = 1;
        continue;
      }
    } else if (discard == NODISCARD) {
      i1bin = MAX(i1bin,0);
      i1bin = MIN(i1bin,nlayer1m1);
    } else if (i1bin < 0 || i1bin > nlayer1m1) {
      exclude[i] = 1;
      continue;
    }

    yremap = x[i][jdim];
    if (periodicity[jdim]) {
      if (yremap < boxlo[jdim]) yremap += prd[jdim];
      if (yremap >= boxhi[jdim]) yremap -= prd[jdim];
    }

    i2bin = static_cast<int> ((yremap - offset[1]) * invdelta[1]);
    if (yremap < offset[1]) i2bin--;

    if (discard == MIXED) {
      if (!minflag[jdim]) i2bin = MAX(i2bin,0);
      else if (i2bin < 0) {
        exclude[i] = 1;
        continue;
      }
      if (!maxflag[jdim]) i2bin = MIN(i2bin,nlayer2m1);
      else if (i2bin > nlayer2m1) {
        exclude[i] = 1;
        continue;
      }
    } else if (discard == NODISCARD) {
      i2bin = MAX(i2bin,0);
      i2bin = MIN(i2bin,nlayer2m1);
    } else if (i2bin < 0 || i2bin > nlayer2m1) {
      exclude[i] = 1;
      continue;
    }

    ibin = i1bin*nlayers[1] + i2bin;
    ichunk[i] = ibin+1;
  }

  if (scaleflag == REDUCED) domain->lamda2x(nlocal);
}

/* ----------------------------------------------------------------------
   assign each atom to a 3d spatial bin (brick)
------------------------------------------------------------------------- */

void ComputeChunkAtom::atom2bin3d()
{
  int i,ibin,i1bin,i2bin,i3bin;
  double *boxlo,*boxhi,*prd;
  double xremap,yremap,zremap;

  double **x = atom->x;
  int nlocal = atom->nlocal;

  int idim = dim[0];
  int jdim = dim[1];
  int kdim = dim[2];
  int nlayer1m1 = nlayers[0] - 1;
  int nlayer2m1 = nlayers[1] - 1;
  int nlayer3m1 = nlayers[2] - 1;
  int *periodicity = domain->periodicity;

  if (periodicity[idim] || periodicity[jdim] || periodicity[kdim]) {
    if (scaleflag == REDUCED) {
      boxlo = domain->boxlo_lamda;
      boxhi = domain->boxhi_lamda;
      prd = domain->prd_lamda;
    } else {
      boxlo = domain->boxlo;
      boxhi = domain->boxhi;
      prd = domain->prd;
    }
  }

  // remap each atom's relevant coord back into box via PBC if necessary
  // if scaleflag = REDUCED, box coords -> lamda coords
  // apply discard rule

  if (scaleflag == REDUCED) domain->x2lamda(nlocal);

  for (i = 0; i < nlocal; i++) {
    if (exclude[i]) continue;

    xremap = x[i][idim];
    if (periodicity[idim]) {
      if (xremap < boxlo[idim]) xremap += prd[idim];
      if (xremap >= boxhi[idim]) xremap -= prd[idim];
    }

    i1bin = static_cast<int> ((xremap - offset[0]) * invdelta[0]);
    if (xremap < offset[0]) i1bin--;

    if (discard == MIXED) {
      if (!minflag[idim]) i1bin = MAX(i1bin,0);
      else if (i1bin < 0) {
        exclude[i] = 1;
        continue;
      }
      if (!maxflag[idim]) i1bin = MIN(i1bin,nlayer1m1);
      else if (i1bin > nlayer1m1) {
        exclude[i] = 1;
        continue;
      }
    } else if (discard == NODISCARD) {
      i1bin = MAX(i1bin,0);
      i1bin = MIN(i1bin,nlayer1m1);
    } else if (i1bin < 0 || i1bin > nlayer1m1) {
      exclude[i] = 1;
      continue;
    }

    yremap = x[i][jdim];
    if (periodicity[jdim]) {
      if (yremap < boxlo[jdim]) yremap += prd[jdim];
      if (yremap >= boxhi[jdim]) yremap -= prd[jdim];
    }

    i2bin = static_cast<int> ((yremap - offset[1]) * invdelta[1]);
    if (yremap < offset[1]) i2bin--;

    if (discard == MIXED) {
      if (!minflag[jdim]) i2bin = MAX(i2bin,0);
      else if (i2bin < 0) {
        exclude[i] = 1;
        continue;
      }
      if (!maxflag[jdim]) i2bin = MIN(i2bin,nlayer2m1);
      else if (i2bin > nlayer2m1) {
        exclude[i] = 1;
        continue;
      }
    } else if (discard == NODISCARD) {
      i2bin = MAX(i2bin,0);
      i2bin = MIN(i2bin,nlayer2m1);
    } else if (i2bin < 0 || i2bin > nlayer2m1) {
      exclude[i] = 1;
      continue;
    }

    zremap = x[i][kdim];
    if (periodicity[kdim]) {
      if (zremap < boxlo[kdim]) zremap += prd[kdim];
      if (zremap >= boxhi[kdim]) zremap -= prd[kdim];
    }

    i3bin = static_cast<int> ((zremap - offset[2]) * invdelta[2]);
    if (zremap < offset[2]) i3bin--;

    if (discard == MIXED) {
      if (!minflag[kdim]) i3bin = MAX(i3bin,0);
      else if (i3bin < 0) {
        exclude[i] = 1;
        continue;
      }
      if (!maxflag[kdim]) i3bin = MIN(i3bin,nlayer3m1);
      else if (i3bin > nlayer3m1) {
        exclude[i] = 1;
        continue;
      }
    } else if (discard == NODISCARD) {
      i3bin = MAX(i3bin,0);
      i3bin = MIN(i3bin,nlayer3m1);
    } else if (i3bin < 0 || i3bin > nlayer3m1) {
      exclude[i] = 1;
      continue;
    }

    ibin = i1bin*nlayers[1]*nlayers[2] + i2bin*nlayers[2] + i3bin;
    ichunk[i] = ibin+1;
  }

  if (scaleflag == REDUCED) domain->lamda2x(nlocal);
}

/* ----------------------------------------------------------------------
   assign each atom to a spherical bin
------------------------------------------------------------------------- */

void ComputeChunkAtom::atom2binsphere()
{
  int i,ibin;
  double dx,dy,dz,r;
  double xremap,yremap,zremap;

  double *boxlo = domain->boxlo;
  double *boxhi = domain->boxhi;
  double *prd = domain->prd;
  double *prd_half = domain->prd_half;
  int *periodicity = domain->periodicity;

  // remap each atom's relevant coords back into box via PBC if necessary
  // apply discard rule based on rmin and rmax

  double **x = atom->x;
  int nlocal = atom->nlocal;

  for (i = 0; i < nlocal; i++) {
    if (exclude[i]) continue;

    xremap = x[i][0];
    if (periodicity[0]) {
      while (xremap < boxlo[0]) {xremap += prd[0];}
      while (xremap >= boxhi[0]) {xremap -= prd[0];}
    }
    yremap = x[i][1];
    if (periodicity[1]) {
      while (yremap < boxlo[1]) {yremap += prd[1];}
      while (yremap >= boxhi[1]) {yremap -= prd[1];}
    }
    zremap = x[i][2];
    if (periodicity[2]) {
      while (zremap < boxlo[2]) {zremap += prd[2];}
      while (zremap >= boxhi[2]) {zremap -= prd[2];}
    }

    dx = xremap - sorigin[0];
    dy = yremap - sorigin[1];
    dz = zremap - sorigin[2];

    // if requested, apply PBC to distance from sphere center
    // treat orthogonal and triclinic the same
    //   with dx,dy,dz = lengths independent of each other
    // so do not use domain->minimum_image() which couples for triclinic

    if (pbcflag) {
      if (periodicity[0]) {
        while (fabs(dx) > prd_half[0]) {
          if (dx < 0.0) dx += prd[0];
          else dx -= prd[0];
        }
      }
      if (periodicity[1]) {
        while (fabs(dy) > prd_half[1]) {
          if (dy < 0.0) dy += prd[1];
          else dy -= prd[1];
        }
      }
      if (periodicity[2]) {
        while (fabs(dz) > prd_half[2]) {
          if (dz < 0.0) dz += prd[2];
          else dz -= prd[2];
        }
      }
    }

    r = sqrt(dx*dx + dy*dy + dz*dz);

    ibin = static_cast<int> ((r - sradmin) * sinvrad);
    if (r < sradmin) ibin--;

    if (discard == MIXED || discard == NODISCARD) {
      ibin = MAX(ibin,0);
      ibin = MIN(ibin,nchunk-1);
    } else if (ibin < 0 || ibin >= nchunk) {
      exclude[i] = 1;
      continue;
    }

    ichunk[i] = ibin+1;
  }
}

/* ----------------------------------------------------------------------
   assign each atom to a cylindrical bin
------------------------------------------------------------------------- */

void ComputeChunkAtom::atom2bincylinder()
{
  int i,rbin,kbin;
  double d1,d2,r;
  double remap1,remap2;

  // first use atom2bin1d() to bin all atoms along cylinder axis

  atom2bin1d();

  // now bin in radial direction
  // kbin = bin along cylinder axis
  // rbin = bin in radial direction

  double *boxlo = domain->boxlo;
  double *boxhi = domain->boxhi;
  double *prd = domain->prd;
  double *prd_half = domain->prd_half;
  int *periodicity = domain->periodicity;

  // remap each atom's relevant coords back into box via PBC if necessary
  // apply discard rule based on rmin and rmax

  double **x = atom->x;
  int nlocal = atom->nlocal;

  for (i = 0; i < nlocal; i++) {
    if (exclude[i]) continue;
    kbin = ichunk[i] - 1;

    remap1 = x[i][cdim1];
    if (periodicity[cdim1]) {
      if (remap1 < boxlo[cdim1]) remap1 += prd[cdim1];
      if (remap1 >= boxhi[cdim1]) remap1 -= prd[cdim1];
    }
    remap2 = x[i][cdim2];
    if (periodicity[cdim2]) {
      if (remap2 < boxlo[cdim2]) remap2 += prd[cdim2];
      if (remap2 >= boxhi[cdim2]) remap2 -= prd[cdim2];
    }

    d1 = remap1 - corigin[cdim1];
    d2 = remap2 - corigin[cdim2];

    // if requested, apply PBC to distance from cylinder axis
    // treat orthogonal and triclinic the same
    //   with d1,d2 = lengths independent of each other

    if (pbcflag) {
      if (periodicity[cdim1]) {
        if (fabs(d1) > prd_half[cdim1]) {
          if (d1 < 0.0) d1 += prd[cdim1];
          else d1 -= prd[cdim1];
        }
      }
      if (periodicity[cdim2]) {
        if (fabs(d2) > prd_half[cdim2]) {
          if (d2 < 0.0) d2 += prd[cdim2];
          else d2 -= prd[cdim2];
        }
      }
    }

    r = sqrt(d1*d1 + d2*d2);

    rbin = static_cast<int> ((r - cradmin) * cinvrad);
    if (r < cradmin) rbin--;

    if (discard == MIXED || discard == NODISCARD) {
      rbin = MAX(rbin,0);
      rbin = MIN(rbin,ncbin-1);
    } else if (rbin < 0 || rbin >= ncbin) {
      exclude[i] = 1;
      continue;
    }

    // combine axis and radial bin indices to set ichunk

    ichunk[i] = rbin*ncplane + kbin + 1;
  }
}

/* ----------------------------------------------------------------------
   process args for one dimension of binning info
   set dim, originflag, origin, delta
------------------------------------------------------------------------- */

void ComputeChunkAtom::readdim(int narg, char **arg, int iarg, int idim)
{
  if (narg < iarg+3) error->all(FLERR,"Illegal compute chunk/atom command");
  if (strcmp(arg[iarg],"x") == 0) dim[idim] = 0;
  else if (strcmp(arg[iarg],"y") == 0) dim[idim] = 1;
  else if (strcmp(arg[iarg],"z") == 0) dim[idim] = 2;
  else error->all(FLERR,"Illegal compute chunk/atom command");

  if (dim[idim] == 2 && domain->dimension == 2)
    error->all(FLERR,"Cannot use compute chunk/atom bin z for 2d model");

  if (strcmp(arg[iarg+1],"lower") == 0) originflag[idim] = LOWER;
  else if (strcmp(arg[iarg+1],"center") == 0) originflag[idim] = CENTER;
  else if (strcmp(arg[iarg+1],"upper") == 0) originflag[idim] = UPPER;
  else originflag[idim] = COORD;
  if (originflag[idim] == COORD)
    origin[idim] = utils::numeric(FLERR,arg[iarg+1],false,lmp);

  delta[idim] = utils::numeric(FLERR,arg[iarg+2],false,lmp);
}

/* ----------------------------------------------------------------------
   initialize one atom's storage values, called when atom is created
   just set chunkID to 0 for new atom
------------------------------------------------------------------------- */

void ComputeChunkAtom::set_arrays(int i)
{
  if (!fixstore) return;
  double *vstore = fixstore->vstore;
  vstore[i] = 0.0;
}

/* ----------------------------------------------------------------------
   memory usage of local atom-based arrays and per-chunk arrays
   note: nchunk is actually 0 until first call
------------------------------------------------------------------------- */

double ComputeChunkAtom::memory_usage()
{
  double bytes = 2*MAX(nmaxint,0) * sizeof(int);   // ichunk,exclude
  bytes += nmax * sizeof(double);                  // chunk
  bytes += ncoord*nchunk * sizeof(double);         // coord
  if (compress) bytes += nchunk * sizeof(int);     // chunkID
  return bytes;
}<|MERGE_RESOLUTION|>--- conflicted
+++ resolved
@@ -941,13 +941,8 @@
       ichunk[i] = static_cast<int> (molecule[i]);
     }
 
-<<<<<<< HEAD
   } else if (which == ArgInfo::COMPUTE) {
-    if (!(cchunk->invoked_flag & INVOKED_PERATOM)) {
-=======
-  } else if (which == COMPUTE) {
     if (!(cchunk->invoked_flag & Compute::INVOKED_PERATOM)) {
->>>>>>> f2479e7d
       cchunk->compute_peratom();
       cchunk->invoked_flag |= Compute::INVOKED_PERATOM;
     }
